--- conflicted
+++ resolved
@@ -103,10 +103,8 @@
 
       // Gather pre-build metadata
       JSONObject builddata = new JSONObject();
-<<<<<<< HEAD
       HashMap<String,String> extraTags = DatadogUtilities.buildExtraTags(run, listener);
-=======
->>>>>>> d7dcd23a
+
       builddata.put("job", DatadogUtilities.normalizeFullDisplayName(jobName)); // string
       builddata.put("number", run.number); // int
       builddata.put("result", null); // null
