package org.datadog.jenkins.plugins.datadog;

import com.timgroup.statsd.NonBlockingStatsDClient;
import com.timgroup.statsd.StatsDClient;
import com.timgroup.statsd.StatsDClientException;
import hudson.EnvVars;
import hudson.Extension;
import hudson.model.AbstractProject;
import hudson.model.Describable;
import hudson.model.Descriptor;
import hudson.model.Queue;
import hudson.model.Result;
import hudson.model.Run;
import hudson.model.TaskListener;
import hudson.model.listeners.RunListener;
import hudson.util.FormValidation;
import hudson.util.Secret;
import net.sf.json.JSONArray;
import net.sf.json.JSONObject;
import net.sf.json.JSONSerializer;
import org.apache.commons.lang.StringUtils;
import org.kohsuke.stapler.QueryParameter;
import org.kohsuke.stapler.StaplerRequest;

import javax.annotation.Nonnull;
import javax.servlet.ServletException;
import java.io.BufferedReader;
import java.io.IOException;
import java.io.InputStreamReader;
import java.net.HttpURLConnection;
import java.net.URL;
import java.util.Arrays;
import java.util.HashMap;
import java.util.Map;
import java.util.concurrent.TimeUnit;
import java.util.logging.Logger;
import java.util.regex.Pattern;

import static hudson.Util.fixEmptyAndTrim;

/**
 * DatadogBuildListener {@link RunListener}.
 * <p>
 * <p>When the user configures the project and runs a build,
 * {@link DescriptorImpl#newInstance(StaplerRequest)} is invoked and a new
 * {@link DatadogBuildListener} is created. The created instance is persisted to the project
 * configuration XML by using XStream, allowing you to use instance fields
 * (like {@literal}link #name) to remember the configuration.
 * <p>
 * <p>When a build starts, the {@link #onStarted(Run, TaskListener)} method will be invoked. And
 * when a build finishes, the {@link #onCompleted(Run, TaskListener)} method will be invoked.
 *
 * @author John Zeller
 */

@Extension
public class DatadogBuildListener extends RunListener<Run>
<<<<<<< HEAD
        implements Describable<DatadogBuildListener> {
    /**
     * Static variables describing consistent plugin names, Datadog API endpoints/codes, and magic
     * numbers.
     */
    static final String DISPLAY_NAME = "Datadog Plugin";
    static final String VALIDATE = "v1/validate";
    static final String METRIC = "v1/series";
    static final String EVENT = "v1/events";
    static final String SERVICECHECK = "v1/check_run";
    static final Integer OK = 0;
    static final Integer WARNING = 1;
    static final Integer CRITICAL = 2;
    static final Integer UNKNOWN = 3;
    static final double THOUSAND_DOUBLE = 1000.0;
    static final long THOUSAND_LONG = 1000L;
    static final float MINUTE = 60;
    static final float HOUR = 3600;
    static final Integer HTTP_FORBIDDEN = 403;
    static final Integer MAX_HOSTNAME_LEN = 255;
    private static final Logger logger = Logger.getLogger(DatadogBuildListener.class.getName());
    private static final Queue queue = Queue.getInstance();
=======
                                  implements Describable<DatadogBuildListener> {
  /**
   * Static variables describing consistent plugin names, Datadog API endpoints/codes, and magic
   * numbers.
   */
  static final String DISPLAY_NAME = "Datadog Plugin";
  static final String VALIDATE = "v1/validate";
  static final String METRIC = "v1/series";
  static final String EVENT = "v1/events";
  static final String SERVICECHECK = "v1/check_run";
  static final Integer OK = 0;
  static final Integer WARNING = 1;
  static final Integer CRITICAL = 2;
  static final Integer UNKNOWN = 3;
  static final double THOUSAND_DOUBLE = 1000.0;
  static final long THOUSAND_LONG = 1000L;
  static final float MINUTE = 60;
  static final float HOUR = 3600;
  static final Integer HTTP_FORBIDDEN = 403;
  static final Integer MAX_HOSTNAME_LEN = 255;
  private static final Logger logger =  Logger.getLogger(DatadogBuildListener.class.getName());
  private static final Queue queue = Queue.getInstance();

  /**
   * Runs when the {@link DatadogBuildListener} class is created.
   */
  public DatadogBuildListener() { }
  /**
   * Called when a build is first started.
   *
   * @param run - A Run object representing a particular execution of Job.
   * @param listener - A TaskListener object which receives events that happen during some
   *                   operation.
   */
  @Override
  public final void onStarted(final Run run, final TaskListener listener) {
    if ( DatadogUtilities.isApiKeyNull() ) {
      return;
    }
    String jobName = run.getParent().getFullName();
    logger.fine(String.format("onStarted() called with jobName: %s", jobName));
    Map<String,String> tags = new HashMap<String,String>();

    // Process only if job is NOT in blacklist and is in whitelist
    if ( DatadogUtilities.isJobTracked(jobName) ) {
      logger.fine("Started build!");

      // Get the list of global tags to apply
      tags.putAll(DatadogUtilities.getRegexJobTags(jobName));

      Queue.Item item = queue.getItem(run.getQueueId());

      // Gather pre-build metadata
      JSONObject builddata = new JSONObject();
      Map<String,String> extraTags = DatadogUtilities.buildExtraTags(run, listener);
      extraTags.putAll(tags);
      builddata.put("job", DatadogUtilities.normalizeFullDisplayName(jobName)); // string
      builddata.put("number", run.number); // int
      builddata.put("result", null); // null
      builddata.put("duration", null); // null
      long starttime = run.getStartTimeInMillis() / DatadogBuildListener.THOUSAND_LONG; // ms to s
      builddata.put("timestamp", starttime); // string

      // Grab environment variables
      try {
        EnvVars envVars = run.getEnvironment(listener);
        tags.putAll(DatadogUtilities.parseTagList(run, listener));
        builddata.put("hostname", DatadogUtilities.getHostname(envVars)); // string
        builddata.put("buildurl", envVars.get("BUILD_URL")); // string
        builddata.put("node", envVars.get("NODE_NAME")); // string
      } catch (IOException e) {
        logger.severe(e.getMessage());
      } catch (InterruptedException e) {
        logger.severe(e.getMessage());
      }

      BuildStartedEventImpl evt = new BuildStartedEventImpl(builddata, tags);
      DatadogHttpRequests.sendEvent(evt);

      // item.getInQueueSince() may raise a NPE if a worker node is spinning up to run the job.
      // This could be expected behavior with ec2 spot instances/ecs containers, meaning no waiting
      // queue times if the plugin is spinning up an instance/container for one/first job.
      try {
        builddata.put("waiting", (System.currentTimeMillis() - item.getInQueueSince()) / DatadogBuildListener.THOUSAND_LONG);
        gauge("jenkins.job.waiting", builddata, "waiting", extraTags);
      } catch (NullPointerException e) {
        logger.warning("Unable to compute 'waiting' metric. item.getInQueueSince() unavailable, possibly due to worker instance provisioning");
      }

      logger.fine("Finished onStarted()");
    }
  }

  /**
   * Called when a build is completed.
   *
   * @param run - A Run object representing a particular execution of Job.
   * @param listener - A TaskListener object which receives events that happen during some
   *                   operation.
   */

  @Override
  public final void onCompleted(final Run run, @Nonnull final TaskListener listener) {
    if ( DatadogUtilities.isApiKeyNull() ) {
      return;
    }
    String jobName = run.getParent().getFullName();

    // Process only if job in NOT in blacklist and is in whitelist
    if ( DatadogUtilities.isJobTracked(jobName) ) {
      logger.fine("Completed build!");

      // Collect Data
      JSONObject builddata = gatherBuildMetadata(run, listener);
      HashMap<String,String> extraTags = DatadogUtilities.buildExtraTags(run, listener);

      // Get the list of global tags to apply
      extraTags.putAll(DatadogUtilities.getRegexJobTags(jobName));
      JSONArray tagArr = DatadogUtilities.assembleTags(builddata, extraTags);
      DatadogEvent evt = new BuildFinishedEventImpl(builddata, extraTags);
      DatadogHttpRequests.sendEvent(evt);
      gauge("jenkins.job.duration", builddata, "duration", extraTags);
      
      String buildResult = Result.NOT_BUILT.toString();
      if(builddata.get("result") != null){
        buildResult= builddata.get("result").toString();
      }
      if (Result.SUCCESS.toString().equals(buildResult)) {
        serviceCheck("jenkins.job.status", DatadogBuildListener.OK, builddata, extraTags);
      } else if (Result.UNSTABLE.toString().equals(buildResult) ||
              Result.ABORTED.toString().equals(buildResult) ||
              Result.NOT_BUILT.toString().equals(buildResult)) {
        serviceCheck("jenkins.job.status", DatadogBuildListener.WARNING, builddata, extraTags);
      } else if (Result.FAILURE.toString().equals(buildResult)) {
        serviceCheck("jenkins.job.status", DatadogBuildListener.CRITICAL, builddata, extraTags);
      } else {
        serviceCheck("jenkins.job.status", DatadogBuildListener.UNKNOWN, builddata, extraTags);
      }


      // Setup tags for StatsDClient reporting
      String[] statsdTags = new String[tagArr.size()];
      for(int i = 0; i < tagArr.size(); i++) {
        statsdTags[i] = tagArr.getString(i);
      }

      // Report to StatsDClient
      if(DatadogUtilities.isValidDaemon(getDescriptor().getDaemonHost()))  {
        logger.fine(String.format("Sending 'completed' counter to %s ", getDescriptor().getDaemonHost()));
        StatsDClient statsd = null;
        try {
          // The client is a threadpool so instead of creating a new instance of the pool
          // we lease the exiting one registerd with Jenkins.
          statsd = getDescriptor().leaseClient();
          statsd.incrementCounter("completed", statsdTags);
          logger.fine(String.format("Attempted to send 'completed' counter with tags: %s", Arrays.toString(statsdTags)));

          logger.fine("Computing KPI metrics");
          // Send KPIs
          if (run.getResult() == Result.SUCCESS) {
            long mttr = getMeanTimeToRecovery(run);
            long cycleTime = getCycleTime(run);
            long leadTime = run.getDuration() + mttr;

            statsd.gauge("leadtime", leadTime / THOUSAND_DOUBLE, statsdTags);
            if (cycleTime > 0) {
              statsd.gauge("cycletime", cycleTime / THOUSAND_DOUBLE, statsdTags);
            }
            if (mttr > 0) {
              statsd.gauge("mttr", mttr / THOUSAND_DOUBLE, statsdTags);
            }
          } else {
            long feedbackTime = run.getDuration();
            long mtbf = getMeanTimeBetweenFailure(run);
>>>>>>> 47fdba3d

    /**
     * Runs when the {@link DatadogBuildListener} class is created.
     */
    public DatadogBuildListener() {
    }

    /**
     * Called when a build is first started.
     *
     * @param run      - A Run object representing a particular execution of Job.
     * @param listener - A TaskListener object which receives events that happen during some
     *                 operation.
     */
    @Override
    public final void onStarted(final Run run, final TaskListener listener) {
        if (DatadogUtilities.isApiKeyNull()) {
            return;
        }
        String jobName = run.getParent().getFullName();
        logger.fine(String.format("onStarted() called with jobName: %s", jobName));
        Map<String, String> tags = new HashMap<String, String>();

        // Process only if job is NOT in blacklist and is in whitelist
        if (DatadogUtilities.isJobTracked(jobName)) {
            logger.fine("Started build!");

            // Get the list of global tags to apply
            tags.putAll(DatadogUtilities.getRegexJobTags(jobName));

            Queue.Item item = queue.getItem(run.getQueueId());

            // Gather pre-build metadata
            JSONObject builddata = new JSONObject();
            Map<String, String> extraTags = DatadogUtilities.buildExtraTags(run, listener);
            extraTags.putAll(tags);
            builddata.put("job", DatadogUtilities.normalizeFullDisplayName(jobName)); // string
            builddata.put("number", run.number); // int
            builddata.put("result", null); // null
            builddata.put("duration", null); // null
            long starttime = run.getStartTimeInMillis() / DatadogBuildListener.THOUSAND_LONG; // ms to s
            builddata.put("timestamp", starttime); // string

            // Grab environment variables
            try {
                EnvVars envVars = run.getEnvironment(listener);
                tags.putAll(DatadogUtilities.parseTagList(run, listener));
                builddata.put("hostname", DatadogUtilities.getHostname(envVars)); // string
                builddata.put("buildurl", envVars.get("BUILD_URL")); // string
                builddata.put("node", envVars.get("NODE_NAME")); // string
            } catch (IOException e) {
                logger.severe(e.getMessage());
            } catch (InterruptedException e) {
                logger.severe(e.getMessage());
            }

            BuildStartedEventImpl evt = new BuildStartedEventImpl(builddata, tags);
            DatadogHttpRequests.sendEvent(evt);

            // item.getInQueueSince() may raise a NPE if a worker node is spinning up to run the job.
            // This could be expected behavior with ec2 spot instances/ecs containers, meaning no waiting
            // queue times if the plugin is spinning up an instance/container for one/first job.
            try {
                builddata.put("waiting", (System.currentTimeMillis() - item.getInQueueSince()) / DatadogBuildListener.THOUSAND_LONG);
                gauge("jenkins.job.waiting", builddata, "waiting", extraTags);
            } catch (NullPointerException e) {
                logger.warning("Unable to compute 'waiting' metric. item.getInQueueSince() unavailable, possibly due to worker instance provisioning");
            }

            logger.fine("Finished onStarted()");
        }
    }

    /**
     * Called when a build is completed.
     *
     * @param run      - A Run object representing a particular execution of Job.
     * @param listener - A TaskListener object which receives events that happen during some
     *                 operation.
     */

    @Override
    public final void onCompleted(final Run run, @Nonnull final TaskListener listener) {
        if (DatadogUtilities.isApiKeyNull()) {
            return;
        }
        String jobName = run.getParent().getFullName();

        // Process only if job in NOT in blacklist and is in whitelist
        if (DatadogUtilities.isJobTracked(jobName)) {
            logger.fine("Completed build!");

            // Collect Data
            JSONObject builddata = gatherBuildMetadata(run, listener);
            HashMap<String, String> extraTags = DatadogUtilities.buildExtraTags(run, listener);

            // Get the list of global tags to apply
            extraTags.putAll(DatadogUtilities.getRegexJobTags(jobName));
            JSONArray tagArr = DatadogUtilities.assembleTags(builddata, extraTags);
            DatadogEvent evt = new BuildFinishedEventImpl(builddata, extraTags);
            DatadogHttpRequests.sendEvent(evt);
            gauge("jenkins.job.duration", builddata, "duration", extraTags);
            if ("SUCCESS".equals(builddata.get("result"))) {
                serviceCheck("jenkins.job.status", DatadogBuildListener.OK, builddata, extraTags);
            } else {
                serviceCheck("jenkins.job.status", DatadogBuildListener.CRITICAL, builddata, extraTags);
            }

            // Setup tags for StatsDClient reporting
            String[] statsdTags = new String[tagArr.size()];
            for (int i = 0; i < tagArr.size(); i++) {
                statsdTags[i] = tagArr.getString(i);
            }

            // Report to StatsDClient
            if (DatadogUtilities.isValidDaemon(getDescriptor().getDaemonHost())) {
                logger.fine(String.format("Sending 'completed' counter to %s ", getDescriptor().getDaemonHost()));
                StatsDClient statsd = null;
                try {
                    // The client is a threadpool so instead of creating a new instance of the pool
                    // we lease the exiting one registerd with Jenkins.
                    statsd = getDescriptor().leaseClient();
                    statsd.incrementCounter("completed", statsdTags);
                    logger.fine(String.format("Attempted to send 'completed' counter with tags: %s", Arrays.toString(statsdTags)));

                    logger.fine("Computing KPI metrics");
                    // Send KPIs
                    if (run.getResult() == Result.SUCCESS) {
                        long mttr = getMeanTimeToRecovery(run);
                        long cycleTime = getCycleTime(run);
                        long leadTime = run.getDuration() + mttr;

                        statsd.gauge("leadtime", leadTime / THOUSAND_DOUBLE, statsdTags);
                        if (cycleTime > 0) {
                            statsd.gauge("cycletime", cycleTime / THOUSAND_DOUBLE, statsdTags);
                        }
                        if (mttr > 0) {
                            statsd.gauge("mttr", mttr / THOUSAND_DOUBLE, statsdTags);
                        }
                    } else {
                        long feedbackTime = run.getDuration();
                        long mtbf = getMeanTimeBetweenFailure(run);

                        statsd.gauge("feedbacktime", feedbackTime / THOUSAND_DOUBLE, statsdTags);

                        if (mtbf > 0) {
                            statsd.gauge("mtbf", mtbf / THOUSAND_DOUBLE, statsdTags);
                        }
                    }

                } catch (StatsDClientException e) {
                    logger.severe(String.format("Runtime exception thrown using the StatsDClient. Exception: %s", e.getMessage()));
                } finally {
                    if (statsd != null) {
                        try {
                            // StatsDClient needs time to do its' thing. UDP messages fail to send at all without this sleep
                            TimeUnit.MILLISECONDS.sleep(100);
                        } catch (InterruptedException ex) {
                            logger.severe(ex.getMessage());
                        }
                        statsd.stop();
                    }
                }
            } else {
                logger.warning("Invalid dogstats daemon host specificed");
            }
            logger.fine("Finished onCompleted()");
        }
    }

    private long getMeanTimeBetweenFailure(Run<?, ?> run) {
        Run<?, ?> lastGreenRun = run.getPreviousNotFailedBuild();
        if (lastGreenRun != null) {
            return run.getStartTimeInMillis() - lastGreenRun.getStartTimeInMillis();
        }
        return 0;
    }

    private long getCycleTime(Run<?, ?> run) {
        Run<?, ?> previousSuccessfulBuild = run.getPreviousSuccessfulBuild();
        if (previousSuccessfulBuild != null) {
            return (run.getStartTimeInMillis() + run.getDuration()) -
                    (previousSuccessfulBuild.getStartTimeInMillis() + previousSuccessfulBuild.getDuration());
        }
        return 0;
    }

    private long getMeanTimeToRecovery(Run<?, ?> run) {
        if (buildFailed(run.getPreviousBuiltBuild())) {
            Run<?, ?> firstFailedRun = run.getPreviousBuiltBuild();

            while (buildFailed(firstFailedRun.getPreviousBuiltBuild())) {
                firstFailedRun = firstFailedRun.getPreviousBuiltBuild();
            }

            return run.getStartTimeInMillis() - firstFailedRun.getStartTimeInMillis();
        }
        return 0;
    }

    private boolean buildFailed(Run<?, ?> run) {
        return run != null && run.getResult() != Result.SUCCESS;
    }

    /**
     * Gathers build metadata, assembling it into a {@link JSONObject} before
     * returning it to the caller.
     *
     * @param run      - A Run object representing a particular execution of Job.
     * @param listener - A TaskListener object which receives events that happen during some
     *                 operation.
     * @return a JSONObject containing a builds metadata.
     */
    private JSONObject gatherBuildMetadata(final Run run, @Nonnull final TaskListener listener) {
        // Assemble JSON
        long starttime = run.getStartTimeInMillis() / DatadogBuildListener.THOUSAND_LONG; // ms to s
        double duration = duration(run);
        long endtime = starttime + (long) duration; // ms to s
        JSONObject builddata = new JSONObject();
        String jobName = run.getParent().getFullName();
        builddata.put("starttime", starttime); // long
        builddata.put("duration", duration); // double
        builddata.put("timestamp", endtime); // long
        builddata.put("result", run.getResult().toString()); // string
        builddata.put("number", run.number); // int
        builddata.put("job", DatadogUtilities.normalizeFullDisplayName(jobName)); // string

        // Grab environment variables
        try {
            EnvVars envVars = run.getEnvironment(listener);
            builddata.put("hostname", DatadogUtilities.getHostname(envVars)); // string
            builddata.put("buildurl", envVars.get("BUILD_URL")); // string
            builddata.put("node", envVars.get("NODE_NAME")); // string
            if (envVars.get("GIT_BRANCH") != null) {
                builddata.put("branch", envVars.get("GIT_BRANCH")); // string
            } else if (envVars.get("CVS_BRANCH") != null) {
                builddata.put("branch", envVars.get("CVS_BRANCH")); // string
            }
        } catch (IOException e) {
            logger.severe(e.getMessage());
        } catch (InterruptedException e) {
            logger.severe(e.getMessage());
        }

        return builddata;
    }

    /**
     * Returns the duration of the run. For pipeline jobs, {@link Run#getDuration()} always returns 0,
     * in this case this method will calculate the duration of the run by using the current time as the
     * end time.
     *
     * @param run - A Run object representing a particular execution of Job.
     * @return the duration of the run
     */
    private double duration(final Run run) {
        if (run.getDuration() != 0) {
            return run.getDuration() / DatadogBuildListener.THOUSAND_DOUBLE; // ms to s
        } else {
            long durationMillis = System.currentTimeMillis() - run.getStartTimeInMillis();
            return durationMillis / DatadogBuildListener.THOUSAND_DOUBLE; // ms to s
        }
    }


    /**
     * Sends a metric to the Datadog API, including the gauge name, and value.
     *
     * @param metricName - A String with the name of the metric to record.
     * @param builddata  - A JSONObject containing a builds metadata.
     * @param key        - A String with the name of the build metadata to be found in the {@link JSONObject}
     *                   builddata.
     * @param extraTags  - A list of tags, that are contributed via {@link DatadogJobProperty}.
     */
    public final void gauge(final String metricName, final JSONObject builddata,
                            final String key, final Map<String, String> extraTags) {
        String builddataKey = DatadogUtilities.nullSafeGetString(builddata, key);
        logger.fine(String.format("Sending metric '%s' with value %s", metricName, builddataKey));

        // Setup data point, of type [<unix_timestamp>, <value>]
        JSONArray points = new JSONArray();
        JSONArray point = new JSONArray();

        long currentTime = System.currentTimeMillis() / DatadogBuildListener.THOUSAND_LONG;
        point.add(currentTime); // current time, s
        point.add(builddata.get(key));
        points.add(point); // api expects a list of points

        // Build metric
        JSONObject metric = new JSONObject();
        metric.put("metric", metricName);
        metric.put("points", points);
        metric.put("type", "gauge");
        metric.put("host", builddata.get("hostname"));
        JSONArray myTags = DatadogUtilities.assembleTags(builddata, extraTags);
        logger.fine(myTags.toString());
        metric.put("tags", myTags);

        // Place metric as item of series list
        JSONArray series = new JSONArray();
        series.add(metric);

        // Add series to payload
        JSONObject payload = new JSONObject();
        payload.put("series", series);

        logger.fine(String.format("Resulting payload: %s", payload.toString()));

        try {
            DatadogHttpRequests.post(payload, METRIC);
        } catch (Exception e) {
            logger.severe(e.toString());
        }
    }

    /**
     * Sends a service check to the Datadog API, including the check name, and status.
     *
     * @param checkName - A String with the name of the service check to record.
     * @param status    - An Integer with the status code to record for this service check.
     * @param builddata - A JSONObject containing a builds metadata.
     * @param extraTags - A list of tags, that are contributed through the {@link DatadogJobProperty}.
     */
    public final void serviceCheck(final String checkName, final Integer status,
                                   final JSONObject builddata, final HashMap<String, String> extraTags) {
        logger.fine(String.format("Sending service check '%s' with status %s", checkName, status));

        // Build payload
        JSONObject payload = new JSONObject();
        payload.put("check", checkName);
        payload.put("host_name", builddata.get("hostname"));
        payload.put("timestamp",
                System.currentTimeMillis() / DatadogBuildListener.THOUSAND_LONG); // current time, s
        payload.put("status", status);

        // Remove result tag, so we don't create multiple service check groups
        builddata.remove("result");
        payload.put("tags", DatadogUtilities.assembleTags(builddata, extraTags));

        try {
            DatadogHttpRequests.post(payload, SERVICECHECK);
        } catch (Exception e) {
            logger.severe(e.toString());
        }
    }

    /**
     * Getter function for the {@link DescriptorImpl} class.
     *
     * @return a new {@link DescriptorImpl} class.
     */
    @Override
    public DescriptorImpl getDescriptor() {
        return new DescriptorImpl();
    }

    /**
     * Descriptor for {@link DatadogBuildListener}. Used as a singleton.
     * The class is marked as public so that it can be accessed from views.
     * <p>
     * <p>See <tt>DatadogBuildListener/*.jelly</tt> for the actual HTML fragment
     * for the configuration screen.
     */
    @Extension // Indicates to Jenkins that this is an extension point implementation.
    public static class DescriptorImpl extends Descriptor<DatadogBuildListener> {

        /**
         * @return - A {@link StatsDClient} lease for this registered {@link RunListener}
         */
        public StatsDClient leaseClient() {
            try {
                if (client == null) {
                    client = new NonBlockingStatsDClient("jenkins.job", daemonHost.split(":")[0],
                            Integer.parseInt(daemonHost.split(":")[1]));
                } else {
                    logger.warning("StatsDClient is null");
                }
            } catch (Exception e) {
                logger.severe(String.format("Error while configuring StatsDClient. Exception: %s", e.toString()));
            }
            return client;
        }

        /**
         * Persist global configuration information by storing in a field and
         * calling save().
         */
        private Secret apiKey = null;
        private String hostname = null;
        private String blacklist = null;
        private String whitelist = null;
        private String globalJobTags = null;
        private Boolean tagNode = false;
        private String daemonHost = "localhost:8125";
        private String targetMetricURL = "https://api.datadoghq.com/api/";

        //The StatsDClient instance variable. This variable is leased by the RunLIstener
        private StatsDClient client;

        /**
         * Runs when the {@link DescriptorImpl} class is created.
         */
        public DescriptorImpl() {
            load(); // load the persisted global configuration
        }

        @Override
        public DatadogBuildListener newInstance(StaplerRequest req, JSONObject formData) throws FormException {
            return super.newInstance(req, formData); //To change body of generated methods, choose Tools | Templates.
        }

        /**
         * Tests the apiKey field from the configuration screen, to check its' validity.
         * It is used in the global.jelly resource file. See method="testConnection"
         *
         * @param formApiKey - A String containing the apiKey submitted from the form on the
         *                   configuration screen, which will be used to authenticate a request to the
         *                   Datadog API.
         * @return a FormValidation object used to display a message to the user on the configuration
         * screen.
         * @throws IOException      if there is an input/output exception.
         * @throws ServletException if there is a servlet exception.
         */
        public FormValidation doTestConnection(@QueryParameter("apiKey") final String formApiKey)
                throws IOException, ServletException {
            String urlParameters = "?api_key=" + Secret.fromString(formApiKey);
            HttpURLConnection conn = null;

            try {
                // Make request
                conn = DatadogHttpRequests.getHttpURLConnection(new URL(this.getTargetMetricURL()
                        + VALIDATE
                        + urlParameters));
                conn.setRequestMethod("GET");

                // Get response
                BufferedReader rd = new BufferedReader(new InputStreamReader(conn.getInputStream(),
                        "utf-8"));
                StringBuilder result = new StringBuilder();
                String line;
                while ((line = rd.readLine()) != null) {
                    result.append(line);
                }
                rd.close();

                // Validate
                JSONObject json = (JSONObject) JSONSerializer.toJSON(result.toString());
                if (json.getBoolean("valid")) {
                    return FormValidation.ok("Great! Your API key is valid.");
                } else {
                    return FormValidation.error("Hmmm, your API key seems to be invalid.");
                }
            } catch (Exception e) {
                if (conn != null && (conn.getResponseCode() == DatadogBuildListener.HTTP_FORBIDDEN)) {
                    return FormValidation.error("Hmmm, your API key may be invalid. "
                            + "We received a 403 error.");
                }
                return FormValidation.error("Client error: " + e);
            } finally {
                if (conn != null) {
                    conn.disconnect();
                }
            }
        }

        /**
         * Tests the hostname field from the configuration screen, to determine if
         * the hostname is of a valid format, according to the RFC 1123.
         * It is used in the global.jelly resource file. See method="testHostname"
         *
         * @param formHostname - A String containing the hostname submitted from the form on the
         *                     configuration screen, which will be used to authenticate a request to the
         *                     Datadog API.
         * @return a FormValidation object used to display a message to the user on the configuration
         * screen.
         * @throws IOException      if there is an input/output exception.
         * @throws ServletException if there is a servlet exception.
         */
        public FormValidation doTestHostname(@QueryParameter("hostname") final String formHostname)
                throws IOException, ServletException {
            if ((null != formHostname) && DatadogUtilities.isValidHostname(formHostname)) {
                return FormValidation.ok("Great! Your hostname is valid.");
            } else {
                return FormValidation.error("Your hostname is invalid, likely because"
                        + " it violates the format set in RFC 1123.");
            }
        }

        /**
         * @param daemonHost - The hostname for the dogstatsdaemon. Defaults to localhost:8125
         * @return a FormValidation object used to display a message to the user on the configuration
         * screen.
         */
        public FormValidation doCheckDaemonHost(@QueryParameter("daemonHost") final String daemonHost) {
            if (!daemonHost.contains(":")) {
                return FormValidation.error("The field must be configured in the form <hostname>:<port>");
            }

            String hn = daemonHost.split(":")[0];
            String pn = daemonHost.split(":").length > 1 ? daemonHost.split(":")[1] : "";

            if (StringUtils.isBlank(hn)) {
                return FormValidation.error("Empty hostname");
            }

            //Match ports [1024-65535]
            Pattern p = Pattern.compile("^(102[4-9]|10[3-9]\\d|1[1-9]\\d{2}|[2-9]\\d{3}|[1-5]\\d{4}|6[0-4]"
                    + "\\d{3}|65[0-4]\\d{2}|655[0-2]\\d|6553[0-5])$");
            if (!p.matcher(pn).find()) {
                return FormValidation.error("Invalid port specified. Range must be 1024-65535");
            }

            return FormValidation.ok("Valid host specification");
        }

        /**
         * @param targetMetricURL - The API URL which the plugin will report to.
         * @return a FormValidation object used to display a message to the user on the configuration
         * screen.
         */
        public FormValidation doCheckTargetMetricURL(@QueryParameter("targetMetricURL") final String targetMetricURL) {
            if (!targetMetricURL.contains("http")) {
                return FormValidation.error("The field must be configured in the form <http|https>://<url>/");
            }

            if (StringUtils.isBlank(targetMetricURL)) {
                return FormValidation.error("Empty API URL");
            }

            return FormValidation.ok("Valid URL");
        }

        /**
         * Indicates if this builder can be used with all kinds of project types.
         *
         * @param aClass - An extension of the AbstractProject class representing a specific type of
         *               project.
         * @return a boolean signifying whether or not a builder can be used with a specific type of
         * project.
         */
        public boolean isApplicable(final Class<? extends AbstractProject> aClass) {
            return true;
        }

        /**
         * Getter function for a human readable plugin name, used in the configuration screen.
         *
         * @return a String containing the human readable display name for this plugin.
         */
        @Override
        public String getDisplayName() {
            return DatadogBuildListener.DISPLAY_NAME;
        }

        /**
         * Indicates if this builder can be used with all kinds of project types.
         *
         * @param req      - A StaplerRequest object
         * @param formData - A JSONObject containing the submitted form data from the configuration
         *                 screen.
         * @return a boolean signifying the success or failure of configuration.
         * @throws FormException if the formData is invalid.
         */
        @Override
        public boolean configure(final StaplerRequest req, final JSONObject formData) throws FormException {
            // Grab apiKey and hostname
            this.setApiKey(formData.getString("apiKey"));
            this.setHostname(formData.getString("hostname"));

            // Grab blacklist
            this.setBlacklist(formData.getString("blacklist"));

            // Grab whitelist
            this.setWhitelist(formData.getString("whitelist"));

            // Grab the Global Job Tags
            this.setGlobalJobTags(formData.getString("globalJobTags"));

            // Grab tagNode and coerse to a boolean
            if (formData.getString("tagNode").equals("true")) {
                this.setTagNode(true);
            } else {
                this.setTagNode(false);
            }

            daemonHost = formData.getString("daemonHost");
            //When form is saved...reinitialize the StatsDClient.
            //We need to stop the old one first. And create a new one with the new data from
            //The global configuration
            if (client != null) {
                try {
                    client.stop();
                    String hp = daemonHost.split(":")[0];
                    int pp = Integer.parseInt(daemonHost.split(":")[1]);
                    client = new NonBlockingStatsDClient("jenkins.job", hp, pp);
                    logger.finer(String.format("Created new DogStatsD client (%s:%S)!", hp, pp));
                } catch (Exception e) {
                    logger.severe(String.format("Unable to create new StatsDClient. Exception: %s", e.toString()));
                }
            }

            // Grab API URL
            targetMetricURL = formData.getString("targetMetricURL");

            // Persist global configuration information
            save();
            return super.configure(req, formData);
        }

        /**
         * Getter function for the apiKey global configuration.
         *
         * @return a Secret containing the apiKey global configuration.
         */
        public Secret getApiKey() {
            return apiKey;
        }

        /**
         * Setter function for the apiKey global configuration.
         *
         * @param key = A string containing the plaintext representation of a
         *            DataDog API Key
         */
        public void setApiKey(final String key) {
            this.apiKey = Secret.fromString(fixEmptyAndTrim(key));
        }

        /**
         * Getter function for the hostname global configuration.
         *
         * @return a String containing the hostname global configuration.
         */
        public String getHostname() {
            return hostname;
        }

        /**
         * Setter function for the hostname global configuration.
         *
         * @param hostname - A String containing the hostname of the Jenkins host.
         */
        public void setHostname(final String hostname) {
            this.hostname = hostname;
        }

        /**
         * Getter function for the blacklist global configuration, containing
         * a comma-separated list of jobs to blacklist from monitoring.
         *
         * @return a String array containing the blacklist global configuration.
         */
        public String getBlacklist() {
            return blacklist;
        }

        /**
         * Setter function for the blacklist global configuration,
         * accepting a comma-separated string of jobs.
         *
         * @param jobs - a comma-separated list of jobs to blacklist from monitoring.
         */
        public void setBlacklist(final String jobs) {
            this.blacklist = jobs;
        }

        /**
         * Getter function for the whitelist global configuration, containing
         * a comma-separated list of jobs to whitelist from monitoring.
         *
         * @return a String array containing the whitelist global configuration.
         */
        public String getWhitelist() {
            return whitelist;
        }

        /**
         * Setter function for the whitelist global configuration,
         * accepting a comma-separated string of jobs.
         *
         * @param jobs - a comma-separated list of jobs to whitelist from monitoring.
         */
        public void setWhitelist(final String jobs) {
            this.whitelist = jobs;
        }

        /**
         * Getter function for the globalJobTags global configuration, containing
         * a comma-separated list of jobs and tags that should be applied to them
         *
         * @return a String array containing the globalJobTags global configuration.
         */
        public String getGlobalJobTags() {
            return globalJobTags;
        }

        /**
         * Setter function for the globalJobTags global configuration,
         * accepting a comma-separated string of jobs and tags.
         *
         * @param globalJobTags - a comma-separated list of jobs to whitelist from monitoring.
         */
        public void setGlobalJobTags(String globalJobTags) {
            this.globalJobTags = globalJobTags;
        }

        /**
         * Getter function for the optional tag tagNode global configuration.
         *
         * @return a Boolean containing optional tag value for the tagNode
         * global configuration.
         */
        public Boolean getTagNode() {
            return tagNode;
        }

        /**
         * Setter function for the optional tag tagNode global configuration.
         *
         * @param willTag - A Boolean expressing whether the tagNode tag will
         *                be included.
         */
        public void setTagNode(final Boolean willTag) {
            this.tagNode = willTag;
        }

        /**
         * @return The host definition for the dogstats daemon
         */
        public String getDaemonHost() {
            return daemonHost;
        }

        /**
         * @param daemonHost - The host specification for the dogstats daemon
         */
        public void setDaemonHost(String daemonHost) {
            this.daemonHost = daemonHost;
        }

        /**
         * @return The target API URL
         */
        public String getTargetMetricURL() {
            return targetMetricURL;
        }

        /**
         * @param targetMetricURL - The target API URL
         */
        public void setTargetMetricURL(String targetMetricURL) {
            this.targetMetricURL = targetMetricURL;
        }
    }
}<|MERGE_RESOLUTION|>--- conflicted
+++ resolved
@@ -5,13 +5,7 @@
 import com.timgroup.statsd.StatsDClientException;
 import hudson.EnvVars;
 import hudson.Extension;
-import hudson.model.AbstractProject;
-import hudson.model.Describable;
-import hudson.model.Descriptor;
-import hudson.model.Queue;
-import hudson.model.Result;
-import hudson.model.Run;
-import hudson.model.TaskListener;
+import hudson.model.*;
 import hudson.model.listeners.RunListener;
 import hudson.util.FormValidation;
 import hudson.util.Secret;
@@ -54,9 +48,7 @@
  */
 
 @Extension
-public class DatadogBuildListener extends RunListener<Run>
-<<<<<<< HEAD
-        implements Describable<DatadogBuildListener> {
+public class DatadogBuildListener extends RunListener<Run> implements Describable<DatadogBuildListener> {
     /**
      * Static variables describing consistent plugin names, Datadog API endpoints/codes, and magic
      * numbers.
@@ -78,182 +70,6 @@
     static final Integer MAX_HOSTNAME_LEN = 255;
     private static final Logger logger = Logger.getLogger(DatadogBuildListener.class.getName());
     private static final Queue queue = Queue.getInstance();
-=======
-                                  implements Describable<DatadogBuildListener> {
-  /**
-   * Static variables describing consistent plugin names, Datadog API endpoints/codes, and magic
-   * numbers.
-   */
-  static final String DISPLAY_NAME = "Datadog Plugin";
-  static final String VALIDATE = "v1/validate";
-  static final String METRIC = "v1/series";
-  static final String EVENT = "v1/events";
-  static final String SERVICECHECK = "v1/check_run";
-  static final Integer OK = 0;
-  static final Integer WARNING = 1;
-  static final Integer CRITICAL = 2;
-  static final Integer UNKNOWN = 3;
-  static final double THOUSAND_DOUBLE = 1000.0;
-  static final long THOUSAND_LONG = 1000L;
-  static final float MINUTE = 60;
-  static final float HOUR = 3600;
-  static final Integer HTTP_FORBIDDEN = 403;
-  static final Integer MAX_HOSTNAME_LEN = 255;
-  private static final Logger logger =  Logger.getLogger(DatadogBuildListener.class.getName());
-  private static final Queue queue = Queue.getInstance();
-
-  /**
-   * Runs when the {@link DatadogBuildListener} class is created.
-   */
-  public DatadogBuildListener() { }
-  /**
-   * Called when a build is first started.
-   *
-   * @param run - A Run object representing a particular execution of Job.
-   * @param listener - A TaskListener object which receives events that happen during some
-   *                   operation.
-   */
-  @Override
-  public final void onStarted(final Run run, final TaskListener listener) {
-    if ( DatadogUtilities.isApiKeyNull() ) {
-      return;
-    }
-    String jobName = run.getParent().getFullName();
-    logger.fine(String.format("onStarted() called with jobName: %s", jobName));
-    Map<String,String> tags = new HashMap<String,String>();
-
-    // Process only if job is NOT in blacklist and is in whitelist
-    if ( DatadogUtilities.isJobTracked(jobName) ) {
-      logger.fine("Started build!");
-
-      // Get the list of global tags to apply
-      tags.putAll(DatadogUtilities.getRegexJobTags(jobName));
-
-      Queue.Item item = queue.getItem(run.getQueueId());
-
-      // Gather pre-build metadata
-      JSONObject builddata = new JSONObject();
-      Map<String,String> extraTags = DatadogUtilities.buildExtraTags(run, listener);
-      extraTags.putAll(tags);
-      builddata.put("job", DatadogUtilities.normalizeFullDisplayName(jobName)); // string
-      builddata.put("number", run.number); // int
-      builddata.put("result", null); // null
-      builddata.put("duration", null); // null
-      long starttime = run.getStartTimeInMillis() / DatadogBuildListener.THOUSAND_LONG; // ms to s
-      builddata.put("timestamp", starttime); // string
-
-      // Grab environment variables
-      try {
-        EnvVars envVars = run.getEnvironment(listener);
-        tags.putAll(DatadogUtilities.parseTagList(run, listener));
-        builddata.put("hostname", DatadogUtilities.getHostname(envVars)); // string
-        builddata.put("buildurl", envVars.get("BUILD_URL")); // string
-        builddata.put("node", envVars.get("NODE_NAME")); // string
-      } catch (IOException e) {
-        logger.severe(e.getMessage());
-      } catch (InterruptedException e) {
-        logger.severe(e.getMessage());
-      }
-
-      BuildStartedEventImpl evt = new BuildStartedEventImpl(builddata, tags);
-      DatadogHttpRequests.sendEvent(evt);
-
-      // item.getInQueueSince() may raise a NPE if a worker node is spinning up to run the job.
-      // This could be expected behavior with ec2 spot instances/ecs containers, meaning no waiting
-      // queue times if the plugin is spinning up an instance/container for one/first job.
-      try {
-        builddata.put("waiting", (System.currentTimeMillis() - item.getInQueueSince()) / DatadogBuildListener.THOUSAND_LONG);
-        gauge("jenkins.job.waiting", builddata, "waiting", extraTags);
-      } catch (NullPointerException e) {
-        logger.warning("Unable to compute 'waiting' metric. item.getInQueueSince() unavailable, possibly due to worker instance provisioning");
-      }
-
-      logger.fine("Finished onStarted()");
-    }
-  }
-
-  /**
-   * Called when a build is completed.
-   *
-   * @param run - A Run object representing a particular execution of Job.
-   * @param listener - A TaskListener object which receives events that happen during some
-   *                   operation.
-   */
-
-  @Override
-  public final void onCompleted(final Run run, @Nonnull final TaskListener listener) {
-    if ( DatadogUtilities.isApiKeyNull() ) {
-      return;
-    }
-    String jobName = run.getParent().getFullName();
-
-    // Process only if job in NOT in blacklist and is in whitelist
-    if ( DatadogUtilities.isJobTracked(jobName) ) {
-      logger.fine("Completed build!");
-
-      // Collect Data
-      JSONObject builddata = gatherBuildMetadata(run, listener);
-      HashMap<String,String> extraTags = DatadogUtilities.buildExtraTags(run, listener);
-
-      // Get the list of global tags to apply
-      extraTags.putAll(DatadogUtilities.getRegexJobTags(jobName));
-      JSONArray tagArr = DatadogUtilities.assembleTags(builddata, extraTags);
-      DatadogEvent evt = new BuildFinishedEventImpl(builddata, extraTags);
-      DatadogHttpRequests.sendEvent(evt);
-      gauge("jenkins.job.duration", builddata, "duration", extraTags);
-      
-      String buildResult = Result.NOT_BUILT.toString();
-      if(builddata.get("result") != null){
-        buildResult= builddata.get("result").toString();
-      }
-      if (Result.SUCCESS.toString().equals(buildResult)) {
-        serviceCheck("jenkins.job.status", DatadogBuildListener.OK, builddata, extraTags);
-      } else if (Result.UNSTABLE.toString().equals(buildResult) ||
-              Result.ABORTED.toString().equals(buildResult) ||
-              Result.NOT_BUILT.toString().equals(buildResult)) {
-        serviceCheck("jenkins.job.status", DatadogBuildListener.WARNING, builddata, extraTags);
-      } else if (Result.FAILURE.toString().equals(buildResult)) {
-        serviceCheck("jenkins.job.status", DatadogBuildListener.CRITICAL, builddata, extraTags);
-      } else {
-        serviceCheck("jenkins.job.status", DatadogBuildListener.UNKNOWN, builddata, extraTags);
-      }
-
-
-      // Setup tags for StatsDClient reporting
-      String[] statsdTags = new String[tagArr.size()];
-      for(int i = 0; i < tagArr.size(); i++) {
-        statsdTags[i] = tagArr.getString(i);
-      }
-
-      // Report to StatsDClient
-      if(DatadogUtilities.isValidDaemon(getDescriptor().getDaemonHost()))  {
-        logger.fine(String.format("Sending 'completed' counter to %s ", getDescriptor().getDaemonHost()));
-        StatsDClient statsd = null;
-        try {
-          // The client is a threadpool so instead of creating a new instance of the pool
-          // we lease the exiting one registerd with Jenkins.
-          statsd = getDescriptor().leaseClient();
-          statsd.incrementCounter("completed", statsdTags);
-          logger.fine(String.format("Attempted to send 'completed' counter with tags: %s", Arrays.toString(statsdTags)));
-
-          logger.fine("Computing KPI metrics");
-          // Send KPIs
-          if (run.getResult() == Result.SUCCESS) {
-            long mttr = getMeanTimeToRecovery(run);
-            long cycleTime = getCycleTime(run);
-            long leadTime = run.getDuration() + mttr;
-
-            statsd.gauge("leadtime", leadTime / THOUSAND_DOUBLE, statsdTags);
-            if (cycleTime > 0) {
-              statsd.gauge("cycletime", cycleTime / THOUSAND_DOUBLE, statsdTags);
-            }
-            if (mttr > 0) {
-              statsd.gauge("mttr", mttr / THOUSAND_DOUBLE, statsdTags);
-            }
-          } else {
-            long feedbackTime = run.getDuration();
-            long mtbf = getMeanTimeBetweenFailure(run);
->>>>>>> 47fdba3d
 
     /**
      * Runs when the {@link DatadogBuildListener} class is created.
@@ -356,10 +172,21 @@
             DatadogEvent evt = new BuildFinishedEventImpl(builddata, extraTags);
             DatadogHttpRequests.sendEvent(evt);
             gauge("jenkins.job.duration", builddata, "duration", extraTags);
-            if ("SUCCESS".equals(builddata.get("result"))) {
+
+            String buildResult = Result.NOT_BUILT.toString();
+            if (builddata.get("result") != null) {
+                buildResult = builddata.get("result").toString();
+            }
+            if (Result.SUCCESS.toString().equals(buildResult)) {
                 serviceCheck("jenkins.job.status", DatadogBuildListener.OK, builddata, extraTags);
+            } else if (Result.UNSTABLE.toString().equals(buildResult) ||
+                    Result.ABORTED.toString().equals(buildResult) ||
+                    Result.NOT_BUILT.toString().equals(buildResult)) {
+                serviceCheck("jenkins.job.status", DatadogBuildListener.WARNING, builddata, extraTags);
+            } else if (Result.FAILURE.toString().equals(buildResult)) {
+                serviceCheck("jenkins.job.status", DatadogBuildListener.CRITICAL, builddata, extraTags);
             } else {
-                serviceCheck("jenkins.job.status", DatadogBuildListener.CRITICAL, builddata, extraTags);
+                serviceCheck("jenkins.job.status", DatadogBuildListener.UNKNOWN, builddata, extraTags);
             }
 
             // Setup tags for StatsDClient reporting
