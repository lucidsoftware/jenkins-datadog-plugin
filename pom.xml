--- conflicted
+++ resolved
@@ -7,11 +7,7 @@
     <artifactId>plugin</artifactId>
     <!-- Baseline Jenkins version you use to build and test the plugin. Users must have this version or newer to run. -->
     <version>2.17</version>
-<<<<<<< HEAD
-    <relativePath />
-=======
     <relativePath/>
->>>>>>> d8407c3f
   </parent>
 
   <groupId>org.datadog.jenkins.plugins</groupId>
