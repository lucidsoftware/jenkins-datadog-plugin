<?xml version="1.0" encoding="UTF-8"?>
<project xmlns="http://maven.apache.org/POM/4.0.0" xmlns:xsi="http://www.w3.org/2001/XMLSchema-instance" xsi:schemaLocation="http://maven.apache.org/POM/4.0.0 http://maven.apache.org/maven-v4_0_0.xsd">
  <modelVersion>4.0.0</modelVersion>

  <parent>
    <groupId>org.jenkins-ci.plugins</groupId>
    <artifactId>plugin</artifactId>
    <!-- Baseline Jenkins version you use to build and test the plugin. Users must have this version or newer to run. -->
<<<<<<< HEAD
    <version>1.580.1</version>
    <relativePath />
=======
    <version>2.17</version>
    <relativePath/>
>>>>>>> 80262978
  </parent>

  <groupId>org.datadog.jenkins.plugins</groupId>
  <artifactId>datadog</artifactId>
  <version>0.5.4-SNAPSHOT</version>
  <packaging>hpi</packaging>

  <name>Datadog Plugin</name>
  <description>This plugin is used to forward metrics, events, and service checks to your account at Datadog, automatically.</description>
  <url>https://wiki.jenkins-ci.org/display/JENKINS/Datadog+Plugin</url>

  <licenses>
    <license>
      <name>MIT</name>
      <url>http://www.opensource.org/licenses/mit-license.php</url>
    </license>
  </licenses>

  <developers>
    <developer>
      <id>datadog</id>
      <name>Datadog</name>
      <email>dev@datadoghq.com</email>
    </developer>
  </developers>

  <scm>
    <connection>scm:git:git://github.com/jenkinsci/datadog-plugin.git</connection>
    <developerConnection>scm:git:git@github.com:jenkinsci/datadog-plugin.git</developerConnection>
    <url>http://github.com/jenkinsci/datadog-plugin</url>
    <tag>HEAD</tag>
  </scm>

  <properties>
    <findbugs.skip>true</findbugs.skip>
  </properties>

  <repositories>
    <repository>
      <id>repo.jenkins-ci.org</id>
      <url>http://repo.jenkins-ci.org/public/</url>
    </repository>
  </repositories>

  <pluginRepositories>
    <pluginRepository>
      <id>repo.jenkins-ci.org</id>
      <url>http://repo.jenkins-ci.org/public/</url>
    </pluginRepository>
  </pluginRepositories>

  <dependencies>
    <dependency>
      <groupId>org.apache.httpcomponents</groupId>
      <artifactId>httpclient</artifactId>
      <version>4.2.5</version>
    </dependency>
    <dependency>
        <groupId>com.datadoghq</groupId>
        <artifactId>java-dogstatsd-client</artifactId>
        <version>2.1.1</version>
    </dependency>
  </dependencies>

  <build>
    <plugins>
      <plugin>
        <groupId>org.apache.maven.plugins</groupId>
        <artifactId>maven-site-plugin</artifactId>
        <version>3.5</version>
      </plugin>
    </plugins>
  </build>

  <reporting>
    <plugins>
      <plugin>
        <groupId>org.apache.maven.plugins</groupId>
        <artifactId>maven-checkstyle-plugin</artifactId>
        <version>2.17</version>
        <reportSets>
          <reportSet>
            <reports>
              <report>checkstyle</report>
            </reports>
          </reportSet>
        </reportSets>
      </plugin>
    </plugins>
  </reporting>

</project><|MERGE_RESOLUTION|>--- conflicted
+++ resolved
@@ -6,13 +6,8 @@
     <groupId>org.jenkins-ci.plugins</groupId>
     <artifactId>plugin</artifactId>
     <!-- Baseline Jenkins version you use to build and test the plugin. Users must have this version or newer to run. -->
-<<<<<<< HEAD
-    <version>1.580.1</version>
-    <relativePath />
-=======
     <version>2.17</version>
     <relativePath/>
->>>>>>> 80262978
   </parent>
 
   <groupId>org.datadog.jenkins.plugins</groupId>
